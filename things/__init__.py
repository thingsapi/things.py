--- conflicted
+++ resolved
@@ -4,11 +4,7 @@
 __copyright__ = "2021 Alexander Willner & Michael Belfrage"
 __credits__ = ["Alexander Willner", "Michael Belfrage"]
 __license__ = "Apache License 2.0"
-<<<<<<< HEAD
-__version__ = "0.0.8"
-=======
 __version__ = "0.0.9.dev"
->>>>>>> 9f7ee9b4
 __maintainer__ = ["Alexander Willner", "Michael Belfrage"]
 __email__ = "alex@willner.ws"
 __status__ = "Development"
