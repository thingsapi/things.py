name: Build-Test

on: [push, pull_request]
env:
  CI: true

jobs:
  test:
    runs-on: ubuntu-latest
<<<<<<< HEAD
  #  strategy:
  #    matrix:
  #      python-version: [3.5, 3.6, 3.7, 3.8, 3.9]
=======
    strategy:
      matrix:
        python-version: ["3.7", "3.8", "3.9", "3.10", "3.11"]
>>>>>>> c0990a8f

    steps:
      - uses: actions/checkout@v3
      - name: Set up Python ${{ matrix.python-version }}
        uses: actions/setup-python@v1
        with:
          python-version: ${{ matrix.python-version }}
      - name: Install dependencies
        run: |
          python -m pip install --upgrade pip
          pip install pipenv
          make deps-install
      - name: Run tests
        run: |
          pip install coverage pytest
          make test testdoc
      - name: "Upload coverage to Codecov"
        if: github.repository == 'thingsapi/things.py'
        uses: codecov/codecov-action@v3
        with:
          fail_ci_if_error: true
      - name: Run lint
        run: |
          pip install black pycodestyle pylama pylint flake8 mypy pydocstyle vulture pytest
          sudo npm install -g pyright
          make lint<|MERGE_RESOLUTION|>--- conflicted
+++ resolved
@@ -7,15 +7,9 @@
 jobs:
   test:
     runs-on: ubuntu-latest
-<<<<<<< HEAD
-  #  strategy:
-  #    matrix:
-  #      python-version: [3.5, 3.6, 3.7, 3.8, 3.9]
-=======
     strategy:
       matrix:
         python-version: ["3.7", "3.8", "3.9", "3.10", "3.11"]
->>>>>>> c0990a8f
 
     steps:
       - uses: actions/checkout@v3
