--- conflicted
+++ resolved
@@ -13,7 +13,6 @@
 class ThingsCase(unittest.TestCase):
     """Class documentation goes here."""
 
-<<<<<<< HEAD
     def test_inbox(self):
         """Test inbox."""
         tasks = api.inbox(filepath=DEMO_FILEPATH)
@@ -24,24 +23,14 @@
         tasks = api.today(filepath=DEMO_FILEPATH)
         self.assertEqual(3, len(tasks)) # todo: should be 1
 
-    def test_tasks(self):
+    def test_todos(self):
         """Test all tasks."""
-        tasks = api.tasks(start="Anytime", filepath=DEMO_FILEPATH)
+        tasks = api.todos(start="Anytime", filepath=DEMO_FILEPATH)
         self.assertEqual(5, len(tasks))
-        tasks = api.tasks(start="Anytime", status="completed", filepath=DEMO_FILEPATH)
+        tasks = api.todos(start="Anytime", status="completed", filepath=DEMO_FILEPATH)
         self.assertEqual(6, len(tasks))
-        tasks = api.tasks(status="completed", filepath=DEMO_FILEPATH)
+        tasks = api.todos(status="completed", filepath=DEMO_FILEPATH)
         self.assertEqual(10, len(tasks))
-=======
-    def test_todos(self):
-        """Test all todos."""
-        todos = api.todos(start="Anytime", filepath=DEMO_FILEPATH)
-        self.assertEqual(37, len(todos))
-        todos = api.todos(start="Anytime", status="completed", filepath=DEMO_FILEPATH)
-        self.assertEqual(1, len(todos))
-        todos = api.todos(status="completed", filepath=DEMO_FILEPATH)
-        self.assertEqual(3, len(todos))
->>>>>>> bdbacc84
         with self.assertRaises(ValueError):
             api.todos(status="wrong_value", filepath=DEMO_FILEPATH)
 
