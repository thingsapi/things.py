--- conflicted
+++ resolved
@@ -892,17 +892,12 @@
     <span class="p">}</span><span class="o">.</span><span class="n">get</span><span class="p">(</span><span class="n">value</span><span class="p">,</span> <span class="n">default</span><span class="p">)</span>
 
 
-<<<<<<< HEAD
 <span class="k">def</span> <span class="nf">make_date_filter</span><span class="p">(</span><span class="n">date_column</span><span class="p">,</span> <span class="n">offset</span><span class="p">):</span>
-=======
-<span class="k">def</span> <span class="nf">make_date_filter</span><span class="p">(</span><span class="n">created_column</span><span class="p">,</span> <span class="n">offset</span><span class="p">):</span>
->>>>>>> 0d05ba7f
     <span class="sd">&quot;&quot;&quot;</span>
 <span class="sd">    Returns SQL filter to limit the date range of the SQL query.</span>
 
 <span class="sd">    Parameters</span>
 <span class="sd">    ----------</span>
-<<<<<<< HEAD
 <span class="sd">    date_column : str</span>
 <span class="sd">        Name of the column that has date information on a task.</span>
 
@@ -910,20 +905,9 @@
 <span class="sd">        A string comprised of an integer and a single character that can</span>
 <span class="sd">        be &#39;d&#39;, &#39;w&#39;, or &#39;y&#39; that determines whether to return all tasks</span>
 <span class="sd">        for the past X days, weeks, or years.</span>
-=======
-<span class="sd">    created_column : str</span>
-<span class="sd">        Name of the column that has information on when each task was created.</span>
-
-<span class="sd">    offset : str or None</span>
-<span class="sd">        A string comprised of an integer and a single character that can be &#39;d&#39;</span>
-<span class="sd">        or &#39;w&#39; that determines whether to return all tasks for the past X days</span>
-<span class="sd">        or weeks.</span>
->>>>>>> 0d05ba7f
-
 <span class="sd">    Returns</span>
 <span class="sd">    -------</span>
 <span class="sd">    str</span>
-<<<<<<< HEAD
 <span class="sd">        A date filter for the SQL query. If `offset == None`, then</span>
 <span class="sd">        return the empty string.</span>
 
@@ -934,47 +918,19 @@
 
 <span class="sd">    &gt;&gt;&gt; make_date_filter(&#39;created&#39;, None)</span>
 <span class="sd">    &#39;&#39;</span>
-
-=======
-<span class="sd">        A date filter for the SQL query.</span>
-<span class="sd">    str (offset is None)</span>
-<span class="sd">        An empty string.</span>
->>>>>>> 0d05ba7f
 <span class="sd">    &quot;&quot;&quot;</span>
 
     <span class="c1"># Offset not specified</span>
     <span class="k">if</span> <span class="n">offset</span> <span class="ow">is</span> <span class="kc">None</span><span class="p">:</span>
         <span class="k">return</span> <span class="s2">&quot;&quot;</span>
 
-<<<<<<< HEAD
     <span class="n">validate_offset</span><span class="p">(</span><span class="s2">&quot;offset&quot;</span><span class="p">,</span> <span class="n">offset</span><span class="p">)</span>
 
     <span class="n">number</span><span class="p">,</span> <span class="n">suffix</span> <span class="o">=</span> <span class="nb">int</span><span class="p">(</span><span class="n">offset</span><span class="p">[:</span><span class="o">-</span><span class="mi">1</span><span class="p">]),</span> <span class="n">offset</span><span class="p">[</span><span class="o">-</span><span class="mi">1</span><span class="p">]</span>
-=======
-    <span class="c1"># Validation</span>
-
-    <span class="k">if</span> <span class="ow">not</span> <span class="nb">isinstance</span><span class="p">(</span><span class="n">offset</span><span class="p">,</span> <span class="nb">str</span><span class="p">):</span>
-        <span class="k">raise</span> <span class="ne">ValueError</span><span class="p">(</span>
-            <span class="sa">f</span><span class="s2">&quot;Invalid last: </span><span class="si">{</span><span class="n">offset</span><span class="si">}</span><span class="se">\n</span><span class="s2">Please specify last as a string or None.&quot;</span>
-        <span class="p">)</span>
-
-    <span class="n">suffix</span> <span class="o">=</span> <span class="n">offset</span><span class="p">[</span><span class="o">-</span><span class="mi">1</span><span class="p">]</span>
-    <span class="k">if</span> <span class="n">suffix</span> <span class="ow">not</span> <span class="ow">in</span> <span class="p">(</span><span class="s2">&quot;d&quot;</span><span class="p">,</span> <span class="s2">&quot;w&quot;</span><span class="p">):</span>
-        <span class="k">raise</span> <span class="ne">ValueError</span><span class="p">(</span>
-            <span class="sa">f</span><span class="s2">&quot;Invalid last: </span><span class="si">{</span><span class="n">offset</span><span class="si">}</span><span class="se">\n</span><span class="s2">Please specify last as a string of the format &#39;X[d/w]&#39;&quot;</span>
-            <span class="s2">&quot;where X is a non-negative integer followed by &#39;d&#39; or &#39;w&#39; that indicates&quot;</span>
-            <span class="s2">&quot;days or weeks.&quot;</span>
-        <span class="p">)</span>
-
-    <span class="c1"># Return</span>
-
-    <span class="n">number</span> <span class="o">=</span> <span class="nb">int</span><span class="p">(</span><span class="n">offset</span><span class="p">[:</span><span class="o">-</span><span class="mi">1</span><span class="p">])</span>
->>>>>>> 0d05ba7f
 
     <span class="k">if</span> <span class="n">suffix</span> <span class="o">==</span> <span class="s2">&quot;d&quot;</span><span class="p">:</span>
         <span class="n">modifier</span> <span class="o">=</span> <span class="sa">f</span><span class="s2">&quot;-</span><span class="si">{</span><span class="n">number</span><span class="si">}</span><span class="s2"> days&quot;</span>
     <span class="k">elif</span> <span class="n">suffix</span> <span class="o">==</span> <span class="s2">&quot;w&quot;</span><span class="p">:</span>
-<<<<<<< HEAD
         <span class="n">modifier</span> <span class="o">=</span> <span class="sa">f</span><span class="s2">&quot;-</span><span class="si">{</span><span class="n">number</span> <span class="o">*</span> <span class="mi">7</span><span class="si">}</span><span class="s2"> days&quot;</span>
     <span class="k">elif</span> <span class="n">suffix</span> <span class="o">==</span> <span class="s2">&quot;y&quot;</span><span class="p">:</span>
         <span class="n">modifier</span> <span class="o">=</span> <span class="sa">f</span><span class="s2">&quot;-</span><span class="si">{</span><span class="n">number</span><span class="si">}</span><span class="s2"> years&quot;</span>
@@ -983,12 +939,6 @@
     <span class="n">offset_datetime</span> <span class="o">=</span> <span class="sa">f</span><span class="s2">&quot;datetime(&#39;now&#39;, &#39;localtime&#39;, &#39;</span><span class="si">{</span><span class="n">modifier</span><span class="si">}</span><span class="s2">&#39;)&quot;</span>
 
     <span class="k">return</span> <span class="sa">f</span><span class="s2">&quot;AND </span><span class="si">{</span><span class="n">column_datetime</span><span class="si">}</span><span class="s2"> &gt; </span><span class="si">{</span><span class="n">offset_datetime</span><span class="si">}</span><span class="s2">&quot;</span>
-=======
-        <span class="n">modifier</span> <span class="o">=</span> <span class="sa">f</span><span class="s2">&quot;-</span><span class="si">{</span><span class="n">number</span><span class="o">*</span><span class="mi">7</span><span class="si">}</span><span class="s2"> days&quot;</span>
-
-    <span class="k">return</span> <span class="sa">f</span><span class="s2">&quot;AND datetime(TASK.</span><span class="si">{</span><span class="n">created_column</span><span class="si">}</span><span class="s2">, &#39;unixepoch&#39;, &#39;localtime&#39;) &gt; datetime(&#39;now&#39;, &#39;</span><span class="si">{</span><span class="n">modifier</span><span class="si">}</span><span class="s2">&#39;)&quot;</span>
->>>>>>> 0d05ba7f
-
 
 <span class="k">def</span> <span class="nf">make_search_filter</span><span class="p">(</span><span class="n">query</span><span class="p">:</span> <span class="nb">str</span><span class="p">)</span> <span class="o">-&gt;</span> <span class="nb">str</span><span class="p">:</span>
     <span class="sd">&quot;&quot;&quot;</span>
