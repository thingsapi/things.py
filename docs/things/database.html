--- conflicted
+++ resolved
@@ -2780,18 +2780,6 @@
 
 
                             </div>
-<<<<<<< HEAD
-                            <div id="Database.functions" class="classattr">
-                                            <div class="attr variable"><a class="headerlink" href="#Database.functions">#&nbsp;&nbsp</a>
-
-        <span class="name">functions</span><span class="default_value"> = {&#39;trashed&#39;: &lt;function <a href="#Database.get_trashed">Database.get_trashed</a> at 0x7feb9151aa60&gt;, &#39;areas&#39;: &lt;function <a href="#Database.get_areas">Database.get_areas</a> at 0x7feb9151a4c0&gt;, &#39;lint&#39;: &lt;function <a href="#Database.get_lint">Database.get_lint</a> at 0x7feb9151aaf0&gt;, &#39;empty&#39;: &lt;function <a href="#Database.get_empty_projects">Database.get_empty_projects</a> at 0x7feb9151ab80&gt;, &#39;cleanup&#39;: &lt;function <a href="#Database.get_cleanup">Database.get_cleanup</a> at 0x7feb9151adc0&gt;, &#39;top-proj&#39;: &lt;function <a href="#Database.get_largest_projects">Database.get_largest_projects</a> at 0x7feb9151ac10&gt;, &#39;stats-day&#39;: &lt;function <a href="#Database.get_daystats">Database.get_daystats</a> at 0x7feb9151aca0&gt;, &#39;stats-min-today&#39;: &lt;function <a href="#Database.get_minutes_today">Database.get_minutes_today</a> at 0x7feb9151ad30&gt;}</span>
-    </div>
-
-    
-
-                            </div>
-=======
->>>>>>> e0043712
                 </section>
                 <section id="dict_factory">
                             <div class="attr function"><a class="headerlink" href="#dict_factory">#&nbsp;&nbsp</a>
