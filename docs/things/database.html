--- conflicted
+++ resolved
@@ -610,8 +610,6 @@
     <span class="n">where_predicate</span> <span class="o">=</span> <span class="n">where_predicate</span> <span class="ow">or</span> <span class="s2">&quot;TRUE&quot;</span>
     <span class="n">order_predicate</span> <span class="o">=</span> <span class="n">order_predicate</span> <span class="ow">or</span> <span class="s1">&#39;TASK.&quot;index&quot;&#39;</span>
 
-    <span class="c1"># Note: see remark at `make_date_filter()` as for why the first</span>
-    <span class="c1"># two `date()` statements have no &quot;localtime&quot; modifier.</span>
     <span class="k">return</span> <span class="sa">f</span><span class="s2">&quot;&quot;&quot;</span>
 <span class="s2">            SELECT DISTINCT</span>
 <span class="s2">                TASK.uuid,</span>
@@ -659,8 +657,8 @@
 <span class="s2">                CASE</span>
 <span class="s2">                    WHEN CHECKLIST_ITEM.uuid IS NOT NULL THEN 1</span>
 <span class="s2">                END AS checklist,</span>
-<span class="s2">                date(TASK.startDate, &quot;unixepoch&quot;) AS start_date,</span>
-<span class="s2">                date(TASK.</span><span class="si">{</span><span class="n">DATE_DEADLINE</span><span class="si">}</span><span class="s2">, &quot;unixepoch&quot;) AS deadline,</span>
+<span class="s2">                date(TASK.startDate, &quot;unixepoch&quot;, &quot;localtime&quot;) AS start_date,</span>
+<span class="s2">                date(TASK.</span><span class="si">{</span><span class="n">DATE_DEADLINE</span><span class="si">}</span><span class="s2">, &quot;unixepoch&quot;, &quot;localtime&quot;) AS deadline,</span>
 <span class="s2">                date(TASK.stopDate, &quot;unixepoch&quot;, &quot;localtime&quot;) AS &quot;stop_date&quot;,</span>
 <span class="s2">                datetime(TASK.</span><span class="si">{</span><span class="n">DATE_CREATED</span><span class="si">}</span><span class="s2">, &quot;unixepoch&quot;, &quot;localtime&quot;) AS created,</span>
 <span class="s2">                datetime(TASK.</span><span class="si">{</span><span class="n">DATE_MODIFIED</span><span class="si">}</span><span class="s2">, &quot;unixepoch&quot;, &quot;localtime&quot;) AS modified,</span>
@@ -789,14 +787,14 @@
 
 <span class="sd">    Examples</span>
 <span class="sd">    --------</span>
-<span class="sd">    &gt;&gt;&gt; make_date_filter(&#39;startDate&#39;, True)</span>
-<span class="sd">    &#39;AND startDate IS NOT NULL&#39;</span>
-
-<span class="sd">    &gt;&gt;&gt; make_date_filter(&#39;startDate&#39;, False)</span>
-<span class="sd">    &#39;AND startDate IS NULL&#39;</span>
-
-<span class="sd">    &gt;&gt;&gt; make_date_filter(&#39;startDate&#39;, &#39;future&#39;)</span>
-<span class="sd">    &quot;AND date(startDate, &#39;unixepoch&#39;) &gt; date(&#39;now&#39;, &#39;localtime&#39;)&quot;</span>
+<span class="sd">    &gt;&gt;&gt; make_date_filter(&#39;start_date&#39;, True)</span>
+<span class="sd">    &#39;AND start_date IS NOT NULL&#39;</span>
+
+<span class="sd">    &gt;&gt;&gt; make_date_filter(&#39;start_date&#39;, False)</span>
+<span class="sd">    &#39;AND start_date IS NULL&#39;</span>
+
+<span class="sd">    &gt;&gt;&gt; make_date_filter(&#39;start_date&#39;, &#39;future&#39;)</span>
+<span class="sd">    &quot;AND date(start_date, &#39;unixepoch&#39;, &#39;localtime&#39;) &gt; date(&#39;now&#39;, &#39;localtime&#39;)&quot;</span>
 
 <span class="sd">    &gt;&gt;&gt; make_date_filter(&#39;stop_date&#39;, &#39;2021-03-28&#39;)</span>
 <span class="sd">    &quot;AND date(stop_date, &#39;unixepoch&#39;, &#39;localtime&#39;) &gt;= date(&#39;2021-03-28 00:00:00&#39;, &#39;localtime&#39;)&quot;</span>
@@ -812,17 +810,6 @@
         <span class="k">return</span> <span class="n">make_filter</span><span class="p">(</span><span class="n">date_column</span><span class="p">,</span> <span class="n">value</span><span class="p">)</span>
 
     <span class="c1"># compare `date_column` to now.</span>
-<<<<<<< HEAD
-    <span class="n">validate</span><span class="p">(</span><span class="s2">&quot;value&quot;</span><span class="p">,</span> <span class="n">value</span><span class="p">,</span> <span class="p">[</span><span class="s2">&quot;future&quot;</span><span class="p">,</span> <span class="s2">&quot;past&quot;</span><span class="p">])</span>
-    <span class="c1"># Note: not using &quot;localtime&quot; modifier on `date()` since Things.app</span>
-    <span class="c1"># seems to store `startDate` and `dueDate` as a 00:00 UTC datetime.</span>
-    <span class="c1"># Morever, note that `stopDate` -- contrary to its name -- seems to</span>
-    <span class="c1"># be stored as the full UTC datetime of when the task was &quot;stopped&quot;.</span>
-    <span class="c1"># See also: https://github.com/thingsapi/things.py/issues/93</span>
-    <span class="n">date</span> <span class="o">=</span> <span class="sa">f</span><span class="s2">&quot;date(</span><span class="si">{</span><span class="n">date_column</span><span class="si">}</span><span class="s2">, &#39;unixepoch&#39;)&quot;</span>
-    <span class="n">operator</span> <span class="o">=</span> <span class="s2">&quot;&gt;&quot;</span> <span class="k">if</span> <span class="n">value</span> <span class="o">==</span> <span class="s2">&quot;future&quot;</span> <span class="k">else</span> <span class="s2">&quot;&lt;=&quot;</span>
-    <span class="n">now</span> <span class="o">=</span> <span class="s2">&quot;date(&#39;now&#39;, &#39;localtime&#39;)&quot;</span>
-=======
     <span class="k">try</span><span class="p">:</span>
         <span class="n">now</span> <span class="o">=</span> <span class="sa">f</span><span class="s2">&quot;date(&#39;</span><span class="si">{</span><span class="n">datetime</span><span class="o">.</span><span class="n">fromisoformat</span><span class="p">(</span><span class="n">value</span><span class="p">)</span><span class="si">}</span><span class="s2">&#39;, &#39;localtime&#39;)&quot;</span>
         <span class="n">operator</span> <span class="o">=</span> <span class="s2">&quot;&gt;=&quot;</span>
@@ -831,7 +818,6 @@
         <span class="n">operator</span> <span class="o">=</span> <span class="s2">&quot;&gt;&quot;</span> <span class="k">if</span> <span class="n">value</span> <span class="o">==</span> <span class="s2">&quot;future&quot;</span> <span class="k">else</span> <span class="s2">&quot;&lt;=&quot;</span>
         <span class="n">now</span> <span class="o">=</span> <span class="s2">&quot;date(&#39;now&#39;, &#39;localtime&#39;)&quot;</span>
     <span class="n">date</span> <span class="o">=</span> <span class="sa">f</span><span class="s2">&quot;date(</span><span class="si">{</span><span class="n">date_column</span><span class="si">}</span><span class="s2">, &#39;unixepoch&#39;, &#39;localtime&#39;)&quot;</span>
->>>>>>> 19fac2b4
 
     <span class="k">return</span> <span class="sa">f</span><span class="s2">&quot;AND </span><span class="si">{</span><span class="n">date</span><span class="si">}</span><span class="s2"> </span><span class="si">{</span><span class="n">operator</span><span class="si">}</span><span class="s2"> </span><span class="si">{</span><span class="n">now</span><span class="si">}</span><span class="s2">&quot;</span>
 
@@ -1955,8 +1941,6 @@
     <span class="n">where_predicate</span> <span class="o">=</span> <span class="n">where_predicate</span> <span class="ow">or</span> <span class="s2">&quot;TRUE&quot;</span>
     <span class="n">order_predicate</span> <span class="o">=</span> <span class="n">order_predicate</span> <span class="ow">or</span> <span class="s1">&#39;TASK.&quot;index&quot;&#39;</span>
 
-    <span class="c1"># Note: see remark at `make_date_filter()` as for why the first</span>
-    <span class="c1"># two `date()` statements have no &quot;localtime&quot; modifier.</span>
     <span class="k">return</span> <span class="sa">f</span><span class="s2">&quot;&quot;&quot;</span>
 <span class="s2">            SELECT DISTINCT</span>
 <span class="s2">                TASK.uuid,</span>
@@ -2004,8 +1988,8 @@
 <span class="s2">                CASE</span>
 <span class="s2">                    WHEN CHECKLIST_ITEM.uuid IS NOT NULL THEN 1</span>
 <span class="s2">                END AS checklist,</span>
-<span class="s2">                date(TASK.startDate, &quot;unixepoch&quot;) AS start_date,</span>
-<span class="s2">                date(TASK.</span><span class="si">{</span><span class="n">DATE_DEADLINE</span><span class="si">}</span><span class="s2">, &quot;unixepoch&quot;) AS deadline,</span>
+<span class="s2">                date(TASK.startDate, &quot;unixepoch&quot;, &quot;localtime&quot;) AS start_date,</span>
+<span class="s2">                date(TASK.</span><span class="si">{</span><span class="n">DATE_DEADLINE</span><span class="si">}</span><span class="s2">, &quot;unixepoch&quot;, &quot;localtime&quot;) AS deadline,</span>
 <span class="s2">                date(TASK.stopDate, &quot;unixepoch&quot;, &quot;localtime&quot;) AS &quot;stop_date&quot;,</span>
 <span class="s2">                datetime(TASK.</span><span class="si">{</span><span class="n">DATE_CREATED</span><span class="si">}</span><span class="s2">, &quot;unixepoch&quot;, &quot;localtime&quot;) AS created,</span>
 <span class="s2">                datetime(TASK.</span><span class="si">{</span><span class="n">DATE_MODIFIED</span><span class="si">}</span><span class="s2">, &quot;unixepoch&quot;, &quot;localtime&quot;) AS modified,</span>
@@ -2259,14 +2243,14 @@
 
 <span class="sd">    Examples</span>
 <span class="sd">    --------</span>
-<span class="sd">    &gt;&gt;&gt; make_date_filter(&#39;startDate&#39;, True)</span>
-<span class="sd">    &#39;AND startDate IS NOT NULL&#39;</span>
-
-<span class="sd">    &gt;&gt;&gt; make_date_filter(&#39;startDate&#39;, False)</span>
-<span class="sd">    &#39;AND startDate IS NULL&#39;</span>
-
-<span class="sd">    &gt;&gt;&gt; make_date_filter(&#39;startDate&#39;, &#39;future&#39;)</span>
-<span class="sd">    &quot;AND date(startDate, &#39;unixepoch&#39;) &gt; date(&#39;now&#39;, &#39;localtime&#39;)&quot;</span>
+<span class="sd">    &gt;&gt;&gt; make_date_filter(&#39;start_date&#39;, True)</span>
+<span class="sd">    &#39;AND start_date IS NOT NULL&#39;</span>
+
+<span class="sd">    &gt;&gt;&gt; make_date_filter(&#39;start_date&#39;, False)</span>
+<span class="sd">    &#39;AND start_date IS NULL&#39;</span>
+
+<span class="sd">    &gt;&gt;&gt; make_date_filter(&#39;start_date&#39;, &#39;future&#39;)</span>
+<span class="sd">    &quot;AND date(start_date, &#39;unixepoch&#39;, &#39;localtime&#39;) &gt; date(&#39;now&#39;, &#39;localtime&#39;)&quot;</span>
 
 <span class="sd">    &gt;&gt;&gt; make_date_filter(&#39;stop_date&#39;, &#39;2021-03-28&#39;)</span>
 <span class="sd">    &quot;AND date(stop_date, &#39;unixepoch&#39;, &#39;localtime&#39;) &gt;= date(&#39;2021-03-28 00:00:00&#39;, &#39;localtime&#39;)&quot;</span>
@@ -2282,17 +2266,6 @@
         <span class="k">return</span> <span class="n">make_filter</span><span class="p">(</span><span class="n">date_column</span><span class="p">,</span> <span class="n">value</span><span class="p">)</span>
 
     <span class="c1"># compare `date_column` to now.</span>
-<<<<<<< HEAD
-    <span class="n">validate</span><span class="p">(</span><span class="s2">&quot;value&quot;</span><span class="p">,</span> <span class="n">value</span><span class="p">,</span> <span class="p">[</span><span class="s2">&quot;future&quot;</span><span class="p">,</span> <span class="s2">&quot;past&quot;</span><span class="p">])</span>
-    <span class="c1"># Note: not using &quot;localtime&quot; modifier on `date()` since Things.app</span>
-    <span class="c1"># seems to store `startDate` and `dueDate` as a 00:00 UTC datetime.</span>
-    <span class="c1"># Morever, note that `stopDate` -- contrary to its name -- seems to</span>
-    <span class="c1"># be stored as the full UTC datetime of when the task was &quot;stopped&quot;.</span>
-    <span class="c1"># See also: https://github.com/thingsapi/things.py/issues/93</span>
-    <span class="n">date</span> <span class="o">=</span> <span class="sa">f</span><span class="s2">&quot;date(</span><span class="si">{</span><span class="n">date_column</span><span class="si">}</span><span class="s2">, &#39;unixepoch&#39;)&quot;</span>
-    <span class="n">operator</span> <span class="o">=</span> <span class="s2">&quot;&gt;&quot;</span> <span class="k">if</span> <span class="n">value</span> <span class="o">==</span> <span class="s2">&quot;future&quot;</span> <span class="k">else</span> <span class="s2">&quot;&lt;=&quot;</span>
-    <span class="n">now</span> <span class="o">=</span> <span class="s2">&quot;date(&#39;now&#39;, &#39;localtime&#39;)&quot;</span>
-=======
     <span class="k">try</span><span class="p">:</span>
         <span class="n">now</span> <span class="o">=</span> <span class="sa">f</span><span class="s2">&quot;date(&#39;</span><span class="si">{</span><span class="n">datetime</span><span class="o">.</span><span class="n">fromisoformat</span><span class="p">(</span><span class="n">value</span><span class="p">)</span><span class="si">}</span><span class="s2">&#39;, &#39;localtime&#39;)&quot;</span>
         <span class="n">operator</span> <span class="o">=</span> <span class="s2">&quot;&gt;=&quot;</span>
@@ -2301,7 +2274,6 @@
         <span class="n">operator</span> <span class="o">=</span> <span class="s2">&quot;&gt;&quot;</span> <span class="k">if</span> <span class="n">value</span> <span class="o">==</span> <span class="s2">&quot;future&quot;</span> <span class="k">else</span> <span class="s2">&quot;&lt;=&quot;</span>
         <span class="n">now</span> <span class="o">=</span> <span class="s2">&quot;date(&#39;now&#39;, &#39;localtime&#39;)&quot;</span>
     <span class="n">date</span> <span class="o">=</span> <span class="sa">f</span><span class="s2">&quot;date(</span><span class="si">{</span><span class="n">date_column</span><span class="si">}</span><span class="s2">, &#39;unixepoch&#39;, &#39;localtime&#39;)&quot;</span>
->>>>>>> 19fac2b4
 
     <span class="k">return</span> <span class="sa">f</span><span class="s2">&quot;AND </span><span class="si">{</span><span class="n">date</span><span class="si">}</span><span class="s2"> </span><span class="si">{</span><span class="n">operator</span><span class="si">}</span><span class="s2"> </span><span class="si">{</span><span class="n">now</span><span class="si">}</span><span class="s2">&quot;</span>
 </pre></div>
@@ -2331,16 +2303,16 @@
 
 <h6 id="examples">Examples</h6>
 
-<div class="codehilite"><pre><span></span><code><span class="gp">&gt;&gt;&gt; </span><span class="n">make_date_filter</span><span class="p">(</span><span class="s1">&#39;startDate&#39;</span><span class="p">,</span> <span class="kc">True</span><span class="p">)</span>
-<span class="go">&#39;AND startDate IS NOT NULL&#39;</span>
+<div class="codehilite"><pre><span></span><code><span class="gp">&gt;&gt;&gt; </span><span class="n">make_date_filter</span><span class="p">(</span><span class="s1">&#39;start_date&#39;</span><span class="p">,</span> <span class="kc">True</span><span class="p">)</span>
+<span class="go">&#39;AND start_date IS NOT NULL&#39;</span>
 </code></pre></div>
 
-<div class="codehilite"><pre><span></span><code><span class="gp">&gt;&gt;&gt; </span><span class="n">make_date_filter</span><span class="p">(</span><span class="s1">&#39;startDate&#39;</span><span class="p">,</span> <span class="kc">False</span><span class="p">)</span>
-<span class="go">&#39;AND startDate IS NULL&#39;</span>
+<div class="codehilite"><pre><span></span><code><span class="gp">&gt;&gt;&gt; </span><span class="n">make_date_filter</span><span class="p">(</span><span class="s1">&#39;start_date&#39;</span><span class="p">,</span> <span class="kc">False</span><span class="p">)</span>
+<span class="go">&#39;AND start_date IS NULL&#39;</span>
 </code></pre></div>
 
-<div class="codehilite"><pre><span></span><code><span class="gp">&gt;&gt;&gt; </span><span class="n">make_date_filter</span><span class="p">(</span><span class="s1">&#39;startDate&#39;</span><span class="p">,</span> <span class="s1">&#39;future&#39;</span><span class="p">)</span>
-<span class="go">&quot;AND date(startDate, &#39;unixepoch&#39;) &gt; date(&#39;now&#39;, &#39;localtime&#39;)&quot;</span>
+<div class="codehilite"><pre><span></span><code><span class="gp">&gt;&gt;&gt; </span><span class="n">make_date_filter</span><span class="p">(</span><span class="s1">&#39;start_date&#39;</span><span class="p">,</span> <span class="s1">&#39;future&#39;</span><span class="p">)</span>
+<span class="go">&quot;AND date(start_date, &#39;unixepoch&#39;, &#39;localtime&#39;) &gt; date(&#39;now&#39;, &#39;localtime&#39;)&quot;</span>
 </code></pre></div>
 
 <div class="codehilite"><pre><span></span><code><span class="gp">&gt;&gt;&gt; </span><span class="n">make_date_filter</span><span class="p">(</span><span class="s1">&#39;stop_date&#39;</span><span class="p">,</span> <span class="s1">&#39;2021-03-28&#39;</span><span class="p">)</span>
